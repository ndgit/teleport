--- conflicted
+++ resolved
@@ -26,33 +26,9 @@
 import (
 	"context"
 	"errors"
-<<<<<<< HEAD
 	"time"
-
-	"github.com/sirupsen/logrus"
-
-	"github.com/gravitational/teleport/lib/srv/desktop/deskproto"
 )
 
-// Config for creating a new Client.
-type Config struct {
-	// Addr is the network address of the RDP server, in the form host:port.
-	Addr string
-	// InputMessage is called to receive a message from the client for the RDP
-	// server. This function should block until there is a message.
-	InputMessage func() (deskproto.Message, error)
-	// OutputMessage is called to send a message from RDP server to the client.
-	OutputMessage func(deskproto.Message) error
-	// AuthorizeFn is called to authorize a user connecting to a Windows desktop.
-	AuthorizeFn func(login string) error
-	// Log is the logger for status messages.
-	Log logrus.FieldLogger
-}
-
-=======
-)
-
->>>>>>> 4f5babbd
 // Client is the dummy RDP client.
 type Client struct {
 }
