/*
Copyright 2021 Gravitational, Inc.

Licensed under the Apache License, Version 2.0 (the "License");
you may not use this file except in compliance with the License.
You may obtain a copy of the License at

    http://www.apache.org/licenses/LICENSE-2.0

Unless required by applicable law or agreed to in writing, software
distributed under the License is distributed on an "AS IS" BASIS,
WITHOUT WARRANTIES OR CONDITIONS OF ANY KIND, either express or implied.
See the License for the specific language governing permissions and
limitations under the License.
*/

package services

import (
	"context"
	"encoding/json"
	"fmt"
	"sort"
	"strings"
	"time"

	"golang.org/x/crypto/ssh"

	"github.com/gravitational/teleport"
	"github.com/gravitational/teleport/api/constants"
	"github.com/gravitational/teleport/api/defaults"
	"github.com/gravitational/teleport/api/types"
	"github.com/gravitational/teleport/api/types/wrappers"
	apiutils "github.com/gravitational/teleport/api/utils"
	"github.com/gravitational/teleport/lib/modules"
	"github.com/gravitational/teleport/lib/tlsca"
	"github.com/gravitational/teleport/lib/utils"
	"github.com/gravitational/teleport/lib/utils/parse"

	"github.com/gravitational/configure/cstrings"
	"github.com/gravitational/trace"

	"github.com/pborman/uuid"
	log "github.com/sirupsen/logrus"
	"github.com/vulcand/predicate"
)

// getExtendedAdminUserRules provides access to the default set of rules assigned to
// all users.
func getExtendedAdminUserRules(features modules.Features) []types.Rule {
	rules := []types.Rule{
		types.NewRule(types.KindRole, RW()),
		types.NewRule(types.KindAuthConnector, RW()),
		types.NewRule(types.KindSession, RO()),
		types.NewRule(types.KindTrustedCluster, RW()),
		types.NewRule(types.KindEvent, RO()),
		types.NewRule(types.KindUser, RW()),
		types.NewRule(types.KindToken, RW()),
		types.NewRule(types.KindLock, RW()),
	}

	if features.Cloud {
		rules = append(rules, types.NewRule(types.KindBilling, RW()))
	}

	return rules
}

// DefaultImplicitRules provides access to the default set of implicit rules
// assigned to all roles.
var DefaultImplicitRules = []types.Rule{
	types.NewRule(types.KindNode, RO()),
	types.NewRule(types.KindProxy, RO()),
	types.NewRule(types.KindAuthServer, RO()),
	types.NewRule(types.KindReverseTunnel, RO()),
	types.NewRule(types.KindCertAuthority, ReadNoSecrets()),
	types.NewRule(types.KindClusterAuthPreference, RO()),
	types.NewRule(types.KindClusterName, RO()),
	types.NewRule(types.KindSSHSession, RO()),
	types.NewRule(types.KindAppServer, RO()),
	types.NewRule(types.KindRemoteCluster, RO()),
	types.NewRule(types.KindKubeService, RO()),
	types.NewRule(types.KindDatabaseServer, RO()),
	types.NewRule(types.KindDatabase, RO()),
	types.NewRule(types.KindApp, RO()),
	types.NewRule(types.KindWindowsDesktopService, RO()),
	types.NewRule(types.KindWindowsDesktop, RO()),
}

// DefaultCertAuthorityRules provides access the minimal set of resources
// needed for a certificate authority to function.
var DefaultCertAuthorityRules = []types.Rule{
	types.NewRule(types.KindSession, RO()),
	types.NewRule(types.KindNode, RO()),
	types.NewRule(types.KindAuthServer, RO()),
	types.NewRule(types.KindReverseTunnel, RO()),
	types.NewRule(types.KindCertAuthority, ReadNoSecrets()),
}

// ErrSessionMFARequired is returned by AccessChecker when access to a resource
// requires an MFA check.
var ErrSessionMFARequired = trace.AccessDenied("access to resource requires MFA")

// RoleNameForUser returns role name associated with a user.
func RoleNameForUser(name string) string {
	return "user:" + name
}

// RoleNameForCertAuthority returns role name associated with a certificate
// authority.
func RoleNameForCertAuthority(name string) string {
	return "ca:" + name
}

// NewAdminRole is the default admin role for all local users if another role
// is not explicitly assigned (this role applies to all users in OSS version).
func NewAdminRole() types.Role {
	adminRules := getExtendedAdminUserRules(modules.GetModules().Features())
	role, _ := types.NewRole(teleport.AdminRoleName, types.RoleSpecV4{
		Options: types.RoleOptions{
			CertificateFormat: constants.CertificateFormatStandard,
			MaxSessionTTL:     types.NewDuration(defaults.MaxCertDuration),
			PortForwarding:    types.NewBoolOption(true),
			ForwardAgent:      types.NewBool(true),
			BPF:               defaults.EnhancedEvents(),
		},
		Allow: types.RoleConditions{
			Namespaces:       []string{defaults.Namespace},
			NodeLabels:       types.Labels{types.Wildcard: []string{types.Wildcard}},
			AppLabels:        types.Labels{types.Wildcard: []string{types.Wildcard}},
			KubernetesLabels: types.Labels{types.Wildcard: []string{types.Wildcard}},
			DatabaseLabels:   types.Labels{types.Wildcard: []string{types.Wildcard}},
			DatabaseNames:    []string{teleport.TraitInternalDBNamesVariable},
			DatabaseUsers:    []string{teleport.TraitInternalDBUsersVariable},
			Rules:            adminRules,
		},
	})
	role.SetLogins(types.Allow, []string{teleport.TraitInternalLoginsVariable, teleport.Root})
	role.SetKubeUsers(types.Allow, []string{teleport.TraitInternalKubeUsersVariable})
	role.SetKubeGroups(types.Allow, []string{teleport.TraitInternalKubeGroupsVariable})
	return role
}

// NewImplicitRole is the default implicit role that gets added to all
// RoleSets.
func NewImplicitRole() types.Role {
	return &types.RoleV4{
		Kind:    types.KindRole,
		Version: types.V3,
		Metadata: types.Metadata{
			Name:      constants.DefaultImplicitRole,
			Namespace: defaults.Namespace,
		},
		Spec: types.RoleSpecV4{
			Options: types.RoleOptions{
				MaxSessionTTL: types.MaxDuration(),
				// PortForwarding has to be set to false in the default-implicit-role
				// otherwise all roles will be allowed to forward ports (since we default
				// to true in the check).
				PortForwarding: types.NewBoolOption(false),
			},
			Allow: types.RoleConditions{
				Namespaces: []string{defaults.Namespace},
				Rules:      types.CopyRulesSlice(DefaultImplicitRules),
			},
		},
	}
}

// RoleForUser creates an admin role for a services.User.
//
// Used in tests only.
func RoleForUser(u types.User) types.Role {
	role, _ := types.NewRole(RoleNameForUser(u.GetName()), types.RoleSpecV4{
		Options: types.RoleOptions{
			CertificateFormat: constants.CertificateFormatStandard,
			MaxSessionTTL:     types.NewDuration(defaults.MaxCertDuration),
			PortForwarding:    types.NewBoolOption(true),
			ForwardAgent:      types.NewBool(true),
			BPF:               defaults.EnhancedEvents(),
		},
		Allow: types.RoleConditions{
			Namespaces:       []string{defaults.Namespace},
			NodeLabels:       types.Labels{types.Wildcard: []string{types.Wildcard}},
			AppLabels:        types.Labels{types.Wildcard: []string{types.Wildcard}},
			KubernetesLabels: types.Labels{types.Wildcard: []string{types.Wildcard}},
			DatabaseLabels:   types.Labels{types.Wildcard: []string{types.Wildcard}},
			Rules: []types.Rule{
				types.NewRule(types.KindRole, RW()),
				types.NewRule(types.KindAuthConnector, RW()),
				types.NewRule(types.KindSession, RO()),
				types.NewRule(types.KindTrustedCluster, RW()),
				types.NewRule(types.KindEvent, RO()),
				types.NewRule(types.KindClusterAuthPreference, RW()),
				types.NewRule(types.KindClusterNetworkingConfig, RW()),
				types.NewRule(types.KindSessionRecordingConfig, RW()),
				types.NewRule(types.KindApp, RW()),
				types.NewRule(types.KindDatabase, RW()),
				types.NewRule(types.KindLock, RW()),
			},
		},
	})
	return role
}

// NewDowngradedOSSAdminRole is a role for enabling RBAC for open source users.
// This role overrides built in OSS "admin" role to have less privileges.
// DELETE IN (7.x)
func NewDowngradedOSSAdminRole() types.Role {
	role := &types.RoleV4{
		Kind:    types.KindRole,
		Version: types.V3,
		Metadata: types.Metadata{
			Name:      teleport.AdminRoleName,
			Namespace: defaults.Namespace,
			Labels:    map[string]string{teleport.OSSMigratedV6: types.True},
		},
		Spec: types.RoleSpecV4{
			Options: types.RoleOptions{
				CertificateFormat: constants.CertificateFormatStandard,
				MaxSessionTTL:     types.NewDuration(defaults.MaxCertDuration),
				PortForwarding:    types.NewBoolOption(true),
				ForwardAgent:      types.NewBool(true),
				BPF:               defaults.EnhancedEvents(),
			},
			Allow: types.RoleConditions{
				Namespaces:       []string{defaults.Namespace},
				NodeLabels:       types.Labels{types.Wildcard: []string{types.Wildcard}},
				AppLabels:        types.Labels{types.Wildcard: []string{types.Wildcard}},
				KubernetesLabels: types.Labels{types.Wildcard: []string{types.Wildcard}},
				DatabaseLabels:   types.Labels{types.Wildcard: []string{types.Wildcard}},
				DatabaseNames:    []string{teleport.TraitInternalDBNamesVariable},
				DatabaseUsers:    []string{teleport.TraitInternalDBUsersVariable},
				Rules: []types.Rule{
					types.NewRule(types.KindEvent, RO()),
					types.NewRule(types.KindSession, RO()),
				},
			},
		},
	}
	role.SetLogins(types.Allow, []string{teleport.TraitInternalLoginsVariable})
	role.SetKubeUsers(types.Allow, []string{teleport.TraitInternalKubeUsersVariable})
	role.SetKubeGroups(types.Allow, []string{teleport.TraitInternalKubeGroupsVariable})
	return role
}

// NewOSSGithubRole creates a role for enabling RBAC for open source Github users
func NewOSSGithubRole(logins []string, kubeUsers []string, kubeGroups []string) types.Role {
	role, _ := types.NewRole("github-"+uuid.New(), types.RoleSpecV4{
		Options: types.RoleOptions{
			CertificateFormat: constants.CertificateFormatStandard,
			MaxSessionTTL:     types.NewDuration(defaults.MaxCertDuration),
			PortForwarding:    types.NewBoolOption(true),
			ForwardAgent:      types.NewBool(true),
			BPF:               defaults.EnhancedEvents(),
		},
		Allow: types.RoleConditions{
			Namespaces:       []string{defaults.Namespace},
			NodeLabels:       types.Labels{types.Wildcard: []string{types.Wildcard}},
			AppLabels:        types.Labels{types.Wildcard: []string{types.Wildcard}},
			KubernetesLabels: types.Labels{types.Wildcard: []string{types.Wildcard}},
			DatabaseLabels:   types.Labels{types.Wildcard: []string{types.Wildcard}},
			DatabaseNames:    []string{teleport.TraitInternalDBNamesVariable},
			DatabaseUsers:    []string{teleport.TraitInternalDBUsersVariable},
			Rules: []types.Rule{
				types.NewRule(types.KindEvent, RO()),
			},
		},
	})
	role.SetLogins(types.Allow, logins)
	role.SetKubeUsers(types.Allow, kubeUsers)
	role.SetKubeGroups(types.Allow, kubeGroups)
	return role
}

// RoleForCertAuthority creates role using types.CertAuthority.
func RoleForCertAuthority(ca types.CertAuthority) types.Role {
	role, _ := types.NewRole(RoleNameForCertAuthority(ca.GetClusterName()), types.RoleSpecV4{
		Options: types.RoleOptions{
			MaxSessionTTL: types.NewDuration(defaults.MaxCertDuration),
		},
		Allow: types.RoleConditions{
			Namespaces:       []string{defaults.Namespace},
			NodeLabels:       types.Labels{types.Wildcard: []string{types.Wildcard}},
			AppLabels:        types.Labels{types.Wildcard: []string{types.Wildcard}},
			KubernetesLabels: types.Labels{types.Wildcard: []string{types.Wildcard}},
			DatabaseLabels:   types.Labels{types.Wildcard: []string{types.Wildcard}},
			Rules:            types.CopyRulesSlice(DefaultCertAuthorityRules),
		},
	})
	return role
}

// ValidateRole parses validates the role, and sets default values.
func ValidateRole(r types.Role) error {
	if err := r.CheckAndSetDefaults(); err != nil {
		return err
	}

	// if we find {{ or }} but the syntax is invalid, the role is invalid
	for _, condition := range []types.RoleConditionType{types.Allow, types.Deny} {
		for _, login := range r.GetLogins(condition) {
			if strings.Contains(login, "{{") || strings.Contains(login, "}}") {
				_, err := parse.NewExpression(login)
				if err != nil {
					return trace.BadParameter("invalid login found: %v", login)
				}
			}
		}
	}

	rules := append(r.GetRules(types.Allow), r.GetRules(types.Deny)...)
	for _, rule := range rules {
		if err := validateRule(rule); err != nil {
			return trace.Wrap(err)
		}
	}

	return nil
}

// validateRule parses the where and action fields to validate the rule.
func validateRule(r types.Rule) error {
	if len(r.Where) != 0 {
		parser, err := NewWhereParser(&Context{})
		if err != nil {
			return trace.Wrap(err)
		}
		_, err = parser.Parse(r.Where)
		if err != nil {
			return trace.BadParameter("could not parse 'where' rule: %q, error: %v", r.Where, err)
		}
	}

	if len(r.Actions) != 0 {
		parser, err := NewActionsParser(&Context{})
		if err != nil {
			return trace.Wrap(err)
		}
		for i, action := range r.Actions {
			_, err = parser.Parse(action)
			if err != nil {
				return trace.BadParameter("could not parse action %v %q, error: %v", i, action, err)
			}
		}
	}
	return nil
}

func filterInvalidUnixLogins(candidates []string) []string {
	// The tests for `ApplyTraits()` require that an empty list is nil
	// rather than a 0-size slice, and I don't understand the potential
	// knock-on effects of changing that, so the  default value is `nil`
	output := []string(nil)

	for _, candidate := range candidates {
		if !cstrings.IsValidUnixUser(candidate) {
			log.Debugf("Skipping login %v, not a valid Unix login.", candidate)
			continue
		}

		// A valid variable was found in the traits, append it to the list of logins.
		output = append(output, candidate)
	}
	return output
}

// ApplyTraits applies the passed in traits to any variables within the role
// and returns itself.
func ApplyTraits(r types.Role, traits map[string][]string) types.Role {
	for _, condition := range []types.RoleConditionType{types.Allow, types.Deny} {
		inLogins := r.GetLogins(condition)
		outLogins := applyValueTraitsSlice(inLogins, traits, "login")
		outLogins = filterInvalidUnixLogins(outLogins)
		r.SetLogins(condition, apiutils.Deduplicate(outLogins))

		inRoleARNs := r.GetAWSRoleARNs(condition)
		var outRoleARNs []string
		for _, arn := range inRoleARNs {
			variableValues, err := ApplyValueTraits(arn, traits)
			if err != nil {
				if !trace.IsNotFound(err) {
					log.Debugf("Skipping AWS role ARN %v: %v.", arn, err)
				}
				continue
			}
			outRoleARNs = append(outRoleARNs, variableValues...)
		}
		r.SetAWSRoleARNs(condition, apiutils.Deduplicate(outRoleARNs))

		// apply templates to kubernetes groups
		inKubeGroups := r.GetKubeGroups(condition)
		outKubeGroups := applyValueTraitsSlice(inKubeGroups, traits, "kube group")
		r.SetKubeGroups(condition, apiutils.Deduplicate(outKubeGroups))

		// apply templates to kubernetes users
		inKubeUsers := r.GetKubeUsers(condition)
		outKubeUsers := applyValueTraitsSlice(inKubeUsers, traits, "kube user")
		r.SetKubeUsers(condition, apiutils.Deduplicate(outKubeUsers))

		// apply templates to database names
		inDbNames := r.GetDatabaseNames(condition)
		outDbNames := applyValueTraitsSlice(inDbNames, traits, "database name")
		r.SetDatabaseNames(condition, apiutils.Deduplicate(outDbNames))

		// apply templates to database users

		inDbUsers := r.GetDatabaseUsers(condition)
		outDbUsers := applyValueTraitsSlice(inDbUsers, traits, "database user")
		r.SetDatabaseUsers(condition, apiutils.Deduplicate(outDbUsers))

		// apply templates to node labels
		inLabels := r.GetNodeLabels(condition)
		if inLabels != nil {
			r.SetNodeLabels(condition, applyLabelsTraits(inLabels, traits))
		}

		// apply templates to cluster labels
		inLabels = r.GetClusterLabels(condition)
		if inLabels != nil {
			r.SetClusterLabels(condition, applyLabelsTraits(inLabels, traits))
		}

		// apply templates to kube labels
		inLabels = r.GetKubernetesLabels(condition)
		if inLabels != nil {
			r.SetKubernetesLabels(condition, applyLabelsTraits(inLabels, traits))
		}

		// apply templates to app labels
		inLabels = r.GetAppLabels(condition)
		if inLabels != nil {
			r.SetAppLabels(condition, applyLabelsTraits(inLabels, traits))
		}

		// apply templates to database labels
		inLabels = r.GetDatabaseLabels(condition)
		if inLabels != nil {
			r.SetDatabaseLabels(condition, applyLabelsTraits(inLabels, traits))
		}

		// apply templates to impersonation conditions
		inCond := r.GetImpersonateConditions(condition)
		var outCond types.ImpersonateConditions
		outCond.Users = applyValueTraitsSlice(inCond.Users, traits, "impersonate user")
		outCond.Roles = applyValueTraitsSlice(inCond.Roles, traits, "impersonate role")
		outCond.Users = apiutils.Deduplicate(outCond.Users)
		outCond.Roles = apiutils.Deduplicate(outCond.Roles)
		outCond.Where = inCond.Where
		r.SetImpersonateConditions(condition, outCond)
	}

	return r
}

// applyValueTraitsSlice iterates over a slice of input strings, calling
// ApplyValueTraits on each.
func applyValueTraitsSlice(inputs []string, traits map[string][]string, fieldName string) []string {
	var output []string
	for _, value := range inputs {
		outputs, err := ApplyValueTraits(value, traits)
		if err != nil {
			if !trace.IsNotFound(err) {
				log.WithError(err).Debugf("Skipping %s %q.", fieldName, value)
			}
			continue
		}
		output = append(output, outputs...)
	}
	return output
}

// applyLabelsTraits interpolates variables based on the templates
// and traits from identity provider. For example:
//
// cluster_labels:
//   env: ['{{external.groups}}']
//
// and groups: ['admins', 'devs']
//
// will be interpolated to:
//
// cluster_labels:
//   env: ['admins', 'devs']
//
func applyLabelsTraits(inLabels types.Labels, traits map[string][]string) types.Labels {
	outLabels := make(types.Labels, len(inLabels))
	// every key will be mapped to the first value
	for key, vals := range inLabels {
		keyVars, err := ApplyValueTraits(key, traits)
		if err != nil {
			// empty key will not match anything
			log.Debugf("Setting empty node label pair %q -> %q: %v", key, vals, err)
			keyVars = []string{""}
		}

		var values []string
		for _, val := range vals {
			valVars, err := ApplyValueTraits(val, traits)
			if err != nil {
				log.Debugf("Setting empty node label value %q -> %q: %v", key, val, err)
				// empty value will not match anything
				valVars = []string{""}
			}
			values = append(values, valVars...)
		}
		outLabels[keyVars[0]] = apiutils.Deduplicate(values)
	}
	return outLabels
}

// ApplyValueTraits applies the passed in traits to the variable,
// returns BadParameter in case if referenced variable is unsupported,
// returns NotFound in case if referenced trait is missing,
// mapped list of values otherwise, the function guarantees to return
// at least one value in case if return value is nil
func ApplyValueTraits(val string, traits map[string][]string) ([]string, error) {
	// Extract the variable from the role variable.
	variable, err := parse.NewExpression(val)
	if err != nil {
		return nil, trace.Wrap(err)
	}

	// For internal traits, only internal.logins, internal.kubernetes_users and
	// internal.kubernetes_groups are supported at the moment.
	if variable.Namespace() == teleport.TraitInternalPrefix {
		switch variable.Name() {
		case teleport.TraitLogins, teleport.TraitKubeGroups, teleport.TraitKubeUsers, teleport.TraitDBNames, teleport.TraitDBUsers:
		default:
			return nil, trace.BadParameter("unsupported variable %q", variable.Name())
		}
	}

	// If the variable is not found in the traits, skip it.
	interpolated, err := variable.Interpolate(traits)
	if trace.IsNotFound(err) || len(interpolated) == 0 {
		return nil, trace.NotFound("variable %q not found in traits", variable.Name())
	}
	if err != nil {
		return nil, trace.Wrap(err)
	}
	return interpolated, nil
}

// ruleScore is a sorting score of the rule, the larger the score, the more
// specific the rule is
func ruleScore(r *types.Rule) int {
	score := 0
	// wildcard rules are less specific
	if apiutils.SliceContainsStr(r.Resources, types.Wildcard) {
		score -= 4
	} else if len(r.Resources) == 1 {
		// rules that match specific resource are more specific than
		// fields that match several resources
		score += 2
	}
	// rules that have wildcard verbs are less specific
	if apiutils.SliceContainsStr(r.Verbs, types.Wildcard) {
		score -= 2
	}
	// rules that supply 'where' or 'actions' are more specific
	// having 'where' or 'actions' is more important than
	// whether the rules are wildcard or not, so here we have +8 vs
	// -4 and -2 score penalty for wildcards in resources and verbs
	if len(r.Where) > 0 {
		score += 8
	}
	// rules featuring actions are more specific
	if len(r.Actions) > 0 {
		score += 8
	}
	return score
}

// CompareRuleScore returns true if the first rule is more specific than the other.
//
// * nRule matching wildcard resource is less specific
// than same rule matching specific resource.
// * Rule that has wildcard verbs is less specific
// than the same rules matching specific verb.
// * Rule that has where section is more specific
// than the same rule without where section.
// * Rule that has actions list is more specific than
// rule without actions list.
func CompareRuleScore(r *types.Rule, o *types.Rule) bool {
	return ruleScore(r) > ruleScore(o)
}

// RuleSet maps resource to a set of rules defined for it
type RuleSet map[string][]types.Rule

// MakeRuleSet creates a new rule set from a list
func MakeRuleSet(rules []types.Rule) RuleSet {
	set := make(RuleSet)
	for _, rule := range rules {
		for _, resource := range rule.Resources {
			set[resource] = append(set[resource], rule)
		}
	}
	for resource := range set {
		rules := set[resource]
		// sort rules by most specific rule, the rule that has actions
		// is more specific than the one that has no actions
		sort.Slice(rules, func(i, j int) bool {
			return CompareRuleScore(&rules[i], &rules[j])
		})
		set[resource] = rules
	}
	return set
}

// Match tests if the resource name and verb are in a given list of rules.
// More specific rules will be matched first. See Rule.IsMoreSpecificThan
// for exact specs on whether the rule is more or less specific.
//
// Specifying order solves the problem on having multiple rules, e.g. one wildcard
// rule can override more specific rules with 'where' sections that can have
// 'actions' lists with side effects that will not be triggered otherwise.
//
func (set RuleSet) Match(whereParser predicate.Parser, actionsParser predicate.Parser, resource string, verb string) (bool, error) {
	// empty set matches nothing
	if len(set) == 0 {
		return false, nil
	}

	// check for matching resource by name
	// the most specific rule should win
	rules := set[resource]
	for _, rule := range rules {
		match, err := matchesWhere(&rule, whereParser)
		if err != nil {
			return false, trace.Wrap(err)
		}
		if match && (rule.HasVerb(types.Wildcard) || rule.HasVerb(verb)) {
			if err := processActions(&rule, actionsParser); err != nil {
				return true, trace.Wrap(err)
			}
			return true, nil
		}
	}

	// check for wildcard resource matcher
	for _, rule := range set[types.Wildcard] {
		match, err := matchesWhere(&rule, whereParser)
		if err != nil {
			return false, trace.Wrap(err)
		}
		if match && (rule.HasVerb(types.Wildcard) || rule.HasVerb(verb)) {
			if err := processActions(&rule, actionsParser); err != nil {
				return true, trace.Wrap(err)
			}
			return true, nil
		}
	}

	return false, nil
}

// matchesWhere returns true if Where rule matches.
// Empty Where block always matches.
func matchesWhere(r *types.Rule, parser predicate.Parser) (bool, error) {
	if r.Where == "" {
		return true, nil
	}
	ifn, err := parser.Parse(r.Where)
	if err != nil {
		return false, trace.Wrap(err)
	}
	fn, ok := ifn.(predicate.BoolPredicate)
	if !ok {
		return false, trace.BadParameter("invalid predicate type for where expression: %v", r.Where)
	}
	return fn(), nil
}

// processActions processes actions specified for this rule
func processActions(r *types.Rule, parser predicate.Parser) error {
	for _, action := range r.Actions {
		ifn, err := parser.Parse(action)
		if err != nil {
			return trace.Wrap(err)
		}
		fn, ok := ifn.(predicate.BoolPredicate)
		if !ok {
			return trace.BadParameter("invalid predicate type for action expression: %v", action)
		}
		fn()
	}
	return nil
}

// Slice returns slice from a set
func (set RuleSet) Slice() []types.Rule {
	var out []types.Rule
	for _, rules := range set {
		out = append(out, rules...)
	}
	return out
}

// AccessChecker interface implements access checks for given role or role set
type AccessChecker interface {
	// HasRole checks if the checker includes the role
	HasRole(role string) bool

	// RoleNames returns a list of role names
	RoleNames() []string

	// CheckAccess checks access to the specified resource.
	CheckAccess(r AccessCheckable, mfa AccessMFAParams, matchers ...RoleMatcher) error

	// CheckAccessToRemoteCluster checks access to remote cluster
	CheckAccessToRemoteCluster(cluster types.RemoteCluster) error

	// CheckAccessToRule checks access to a rule within a namespace.
	CheckAccessToRule(context RuleContext, namespace string, rule string, verb string, silent bool) error

	// CheckLoginDuration checks if role set can login up to given duration and
	// returns a combined list of allowed logins.
	CheckLoginDuration(ttl time.Duration) ([]string, error)

	// CheckKubeGroupsAndUsers check if role can login into kubernetes
	// and returns two lists of combined allowed groups and users
	CheckKubeGroupsAndUsers(ttl time.Duration, overrideTTL bool) (groups []string, users []string, err error)

	// CheckAWSRoleARNs returns a list of AWS role ARNs role is allowed to assume.
	CheckAWSRoleARNs(ttl time.Duration, overrideTTL bool) ([]string, error)

	// AdjustSessionTTL will reduce the requested ttl to lowest max allowed TTL
	// for this role set, otherwise it returns ttl unchanged
	AdjustSessionTTL(ttl time.Duration) time.Duration

	// AdjustClientIdleTimeout adjusts requested idle timeout
	// to the lowest max allowed timeout, the most restrictive
	// option will be picked
	AdjustClientIdleTimeout(ttl time.Duration) time.Duration

	// AdjustDisconnectExpiredCert adjusts the value based on the role set
	// the most restrictive option will be picked
	AdjustDisconnectExpiredCert(disconnect bool) bool

	// CheckAgentForward checks if the role can request agent forward for this
	// user.
	CheckAgentForward(login string) error

	// CanForwardAgents returns true if this role set offers capability to forward
	// agents.
	CanForwardAgents() bool

	// CanPortForward returns true if this RoleSet can forward ports.
	CanPortForward() bool

	// MaybeCanReviewRequests attempts to guess if this RoleSet belongs
	// to a user who should be submitting access reviews. Because not all rolesets
	// are derived from statically assigned roles, this may return false positives.
	MaybeCanReviewRequests() bool

	// PermitX11Forwarding returns true if this RoleSet allows X11 Forwarding.
	PermitX11Forwarding() bool

	// CertificateFormat returns the most permissive certificate format in a
	// RoleSet.
	CertificateFormat() string

	// EnhancedRecordingSet returns a set of events that will be recorded
	// for enhanced session recording.
	EnhancedRecordingSet() map[string]bool

	// CheckDatabaseNamesAndUsers returns database names and users this role
	// is allowed to use.
	CheckDatabaseNamesAndUsers(ttl time.Duration, overrideTTL bool) (names []string, users []string, err error)

	// CheckImpersonate checks whether current user is allowed to impersonate
	// users and roles
	CheckImpersonate(currentUser, impersonateUser types.User, impersonateRoles []types.Role) error

	// CanImpersonateSomeone returns true if this checker has any impersonation rules
	CanImpersonateSomeone() bool

	// LockingMode returns the locking mode to apply with this checker.
	LockingMode(defaultMode constants.LockingMode) constants.LockingMode

	// ExtractConditionForIdentifier returns a restrictive filter expression
	// for list queries based on the rules' `where` conditions.
	ExtractConditionForIdentifier(ctx RuleContext, namespace, resource, verb, identifier string) (*types.WhereExpr, error)
}

// FromSpec returns new RoleSet created from spec
func FromSpec(name string, spec types.RoleSpecV4) (RoleSet, error) {
	role, err := types.NewRole(name, spec)
	if err != nil {
		return nil, trace.Wrap(err)
	}

	return NewRoleSet(role), nil
}

// RW is a shortcut that returns all verbs.
func RW() []string {
	return []string{types.VerbList, types.VerbCreate, types.VerbRead, types.VerbUpdate, types.VerbDelete}
}

// RO is a shortcut that returns read only verbs that provide access to secrets.
func RO() []string {
	return []string{types.VerbList, types.VerbRead}
}

// ReadNoSecrets is a shortcut that returns read only verbs that do not
// provide access to secrets.
func ReadNoSecrets() []string {
	return []string{types.VerbList, types.VerbReadNoSecrets}
}

// RoleGetter is an interface that defines GetRole method
type RoleGetter interface {
	// GetRole returns role by name
	GetRole(ctx context.Context, name string) (types.Role, error)
}

// ExtractFromCertificate will extract roles and traits from a *ssh.Certificate
// or from the backend if they do not exist in the certificate.
func ExtractFromCertificate(access UserGetter, cert *ssh.Certificate) ([]string, wrappers.Traits, error) {
	// For legacy certificates, fetch roles and traits from the services.User
	// object in the backend.
	if isFormatOld(cert) {
		u, err := access.GetUser(cert.KeyId, false)
		if err != nil {
			return nil, nil, trace.Wrap(err)
		}
		log.Warnf("User %v using old style SSH certificate, fetching roles and traits "+
			"from backend. If the identity provider allows username changes, this can "+
			"potentially allow an attacker to change the role of the existing user. "+
			"It's recommended to upgrade to standard SSH certificates.", cert.KeyId)
		return u.GetRoles(), u.GetTraits(), nil
	}

	// Standard certificates have the roles and traits embedded in them.
	roles, err := ExtractRolesFromCert(cert)
	if err != nil {
		return nil, nil, trace.Wrap(err)
	}
	traits, err := ExtractTraitsFromCert(cert)
	if err != nil {
		return nil, nil, trace.Wrap(err)
	}

	return roles, traits, nil
}

// ExtractFromIdentity will extract roles and traits from the *x509.Certificate
// which Teleport passes along as a *tlsca.Identity. If roles and traits do not
// exist in the certificates, they are extracted from the backend.
func ExtractFromIdentity(access UserGetter, identity tlsca.Identity) ([]string, wrappers.Traits, error) {
	// For legacy certificates, fetch roles and traits from the services.User
	// object in the backend.
	if missingIdentity(identity) {
		u, err := access.GetUser(identity.Username, false)
		if err != nil {
			return nil, nil, trace.Wrap(err)
		}

		log.Warnf("Failed to find roles or traits in x509 identity for %v. Fetching	"+
			"from backend. If the identity provider allows username changes, this can "+
			"potentially allow an attacker to change the role of the existing user.",
			identity.Username)
		return u.GetRoles(), u.GetTraits(), nil
	}

	return identity.Groups, identity.Traits, nil
}

// FetchRoleList fetches roles by their names, applies the traits to role
// variables, and returns the list
func FetchRoleList(roleNames []string, access RoleGetter, traits map[string][]string) (RoleSet, error) {
	var roles []types.Role

	for _, roleName := range roleNames {
		role, err := access.GetRole(context.TODO(), roleName)
		if err != nil {
			return nil, trace.Wrap(err)
		}
		roles = append(roles, ApplyTraits(role, traits))
	}

	return roles, nil
}

// FetchRoles fetches roles by their names, applies the traits to role
// variables, and returns the RoleSet. Adds runtime roles like the default
// implicit role to RoleSet.
func FetchRoles(roleNames []string, access RoleGetter, traits map[string][]string) (RoleSet, error) {
	roles, err := FetchRoleList(roleNames, access, traits)
	if err != nil {
		return nil, trace.Wrap(err)
	}
	return NewRoleSet(roles...), nil
}

// isFormatOld returns true if roles and traits were not found in the
// *ssh.Certificate.
func isFormatOld(cert *ssh.Certificate) bool {
	_, hasRoles := cert.Extensions[teleport.CertExtensionTeleportRoles]
	_, hasTraits := cert.Extensions[teleport.CertExtensionTeleportTraits]

	if hasRoles || hasTraits {
		return false
	}
	return true
}

// missingIdentity returns true if the identity is missing or the identity
// has no roles or traits.
func missingIdentity(identity tlsca.Identity) bool {
	if len(identity.Groups) == 0 || len(identity.Traits) == 0 {
		return true
	}
	return false
}

// ExtractRolesFromCert extracts roles from certificate metadata extensions.
func ExtractRolesFromCert(cert *ssh.Certificate) ([]string, error) {
	data, ok := cert.Extensions[teleport.CertExtensionTeleportRoles]
	if !ok {
		return nil, trace.NotFound("no roles found")
	}
	return UnmarshalCertRoles(data)
}

// ExtractTraitsFromCert extracts traits from the certificate extensions.
func ExtractTraitsFromCert(cert *ssh.Certificate) (wrappers.Traits, error) {
	rawTraits, ok := cert.Extensions[teleport.CertExtensionTeleportTraits]
	if !ok {
		return nil, trace.NotFound("no traits found")
	}
	var traits wrappers.Traits
	err := wrappers.UnmarshalTraits([]byte(rawTraits), &traits)
	if err != nil {
		return nil, trace.Wrap(err)
	}
	return traits, nil
}

// NewRoleSet returns new RoleSet based on the roles
func NewRoleSet(roles ...types.Role) RoleSet {
	// unauthenticated Nop role should not have any privileges
	// by default, otherwise it is too permissive
	if len(roles) == 1 && roles[0].GetName() == string(types.RoleNop) {
		return roles
	}
	return append(roles, NewImplicitRole())
}

// RoleSet is a set of roles that implements access control functionality
type RoleSet []types.Role

// MatchNamespace returns true if given list of namespace matches
// target namespace, wildcard matches everything.
func MatchNamespace(selectors []string, namespace string) (bool, string) {
	for _, n := range selectors {
		if n == namespace || n == types.Wildcard {
			return true, "matched"
		}
	}
	return false, fmt.Sprintf("no match, role selectors %v, server namespace: %v", selectors, namespace)
}

// MatchAWSRoleARN returns true if provided role ARN matches selectors.
func MatchAWSRoleARN(selectors []string, roleARN string) (bool, string) {
	for _, l := range selectors {
		if l == roleARN {
			return true, "matched"
		}
	}
	return false, fmt.Sprintf("no match, role selectors %v, role ARN: %v", selectors, roleARN)
}

// MatchDatabaseName returns true if provided database name matches selectors.
func MatchDatabaseName(selectors []string, name string) (bool, string) {
	for _, n := range selectors {
		if n == name || n == types.Wildcard {
			return true, "matched"
		}
	}
	return false, fmt.Sprintf("no match, role selectors %v, database name: %v", selectors, name)
}

// MatchDatabaseUser returns true if provided database user matches selectors.
func MatchDatabaseUser(selectors []string, user string) (bool, string) {
	for _, u := range selectors {
		if u == user || u == types.Wildcard {
			return true, "matched"
		}
	}
	return false, fmt.Sprintf("no match, role selectors %v, database user: %v", selectors, user)
}

// MatchLabels matches selector against target. Empty selector matches
// nothing, wildcard matches everything.
func MatchLabels(selector types.Labels, target map[string]string) (bool, string, error) {
	// Empty selector matches nothing.
	if len(selector) == 0 {
		return false, "no match, empty selector", nil
	}

	// *: * matches everything even empty target set.
	selectorValues := selector[types.Wildcard]
	if len(selectorValues) == 1 && selectorValues[0] == types.Wildcard {
		return true, "matched", nil
	}

	// Perform full match.
	for key, selectorValues := range selector {
		targetVal, hasKey := target[key]

		if !hasKey {
			return false, fmt.Sprintf("no key match: '%v'", key), nil
		}

		if !apiutils.SliceContainsStr(selectorValues, types.Wildcard) {
			result, err := utils.SliceMatchesRegex(targetVal, selectorValues)
			if err != nil {
				return false, "", trace.Wrap(err)
			} else if !result {
				return false, fmt.Sprintf("no value match: got '%v' want: '%v'", targetVal, selectorValues), nil
			}
		}
	}

	return true, "matched", nil
}

// RoleNames returns a slice with role names. Removes runtime roles like
// the default implicit role.
func (set RoleSet) RoleNames() []string {
	out := make([]string, 0, len(set))
	for _, r := range set {
		if r.GetName() == constants.DefaultImplicitRole {
			continue
		}
		out = append(out, r.GetName())
	}
	return out
}

// HasRole checks if the role set has the role
func (set RoleSet) HasRole(role string) bool {
	for _, r := range set {
		if r.GetName() == role {
			return true
		}
	}
	return false
}

// WithoutImplicit returns this role set with default implicit role filtered out.
func (set RoleSet) WithoutImplicit() (out RoleSet) {
	for _, r := range set {
		if r.GetName() == constants.DefaultImplicitRole {
			continue
		}
		out = append(out, r)
	}
	return out
}

// AdjustSessionTTL will reduce the requested ttl to lowest max allowed TTL
// for this role set, otherwise it returns ttl unchanged
func (set RoleSet) AdjustSessionTTL(ttl time.Duration) time.Duration {
	for _, role := range set {
		maxSessionTTL := role.GetOptions().MaxSessionTTL.Value()
		if maxSessionTTL != 0 && ttl > maxSessionTTL {
			ttl = maxSessionTTL
		}
	}
	return ttl
}

// MaxConnections returns the maximum number of concurrent ssh connections
// allowed.  If MaxConnections is zero then no maximum was defined
// and the number of concurrent connections is unconstrained.
func (set RoleSet) MaxConnections() int64 {
	var mcs int64
	for _, role := range set {
		if m := role.GetOptions().MaxConnections; m != 0 && (m < mcs || mcs == 0) {
			mcs = m
		}
	}
	return mcs
}

// MaxSessions returns the maximum number of concurrent ssh sessions
// per connection.  If MaxSessions is zero then no maximum was defined
// and the number of sessions is unconstrained.
func (set RoleSet) MaxSessions() int64 {
	var ms int64
	for _, role := range set {
		if m := role.GetOptions().MaxSessions; m != 0 && (m < ms || ms == 0) {
			ms = m
		}
	}
	return ms
}

// AdjustClientIdleTimeout adjusts requested idle timeout
// to the lowest max allowed timeout, the most restrictive
// option will be picked, negative values will be assumed as 0
func (set RoleSet) AdjustClientIdleTimeout(timeout time.Duration) time.Duration {
	if timeout < 0 {
		timeout = 0
	}
	for _, role := range set {
		roleTimeout := role.GetOptions().ClientIdleTimeout
		// 0 means not set, so it can't be most restrictive, disregard it too
		if roleTimeout.Duration() <= 0 {
			continue
		}
		switch {
		// in case if timeout is 0, means that incoming value
		// does not restrict the idle timeout, pick any other value
		// set by the role
		case timeout == 0:
			timeout = roleTimeout.Duration()
		case roleTimeout.Duration() < timeout:
			timeout = roleTimeout.Duration()
		}
	}
	return timeout
}

// AdjustDisconnectExpiredCert adjusts the value based on the role set
// the most restrictive option will be picked
func (set RoleSet) AdjustDisconnectExpiredCert(disconnect bool) bool {
	for _, role := range set {
		if role.GetOptions().DisconnectExpiredCert.Value() {
			disconnect = true
		}
	}
	return disconnect
}

// CheckKubeGroupsAndUsers check if role can login into kubernetes
// and returns two lists of allowed groups and users
func (set RoleSet) CheckKubeGroupsAndUsers(ttl time.Duration, overrideTTL bool) ([]string, []string, error) {
	groups := make(map[string]struct{})
	users := make(map[string]struct{})
	var matchedTTL bool
	for _, role := range set {
		maxSessionTTL := role.GetOptions().MaxSessionTTL.Value()
		if overrideTTL || (ttl <= maxSessionTTL && maxSessionTTL != 0) {
			matchedTTL = true
			for _, group := range role.GetKubeGroups(types.Allow) {
				groups[group] = struct{}{}
			}
			for _, user := range role.GetKubeUsers(types.Allow) {
				users[user] = struct{}{}
			}
		}
	}
	for _, role := range set {
		for _, group := range role.GetKubeGroups(types.Deny) {
			delete(groups, group)
		}
		for _, user := range role.GetKubeUsers(types.Deny) {
			delete(users, user)
		}
	}
	if !matchedTTL {
		return nil, nil, trace.AccessDenied("this user cannot request kubernetes access for %v", ttl)
	}
	if len(groups) == 0 && len(users) == 0 {
		return nil, nil, trace.NotFound("this user cannot request kubernetes access, has no assigned groups or users")
	}
	return utils.StringsSliceFromSet(groups), utils.StringsSliceFromSet(users), nil
}

// CheckDatabaseNamesAndUsers checks if the role has any allowed database
// names or users.
func (set RoleSet) CheckDatabaseNamesAndUsers(ttl time.Duration, overrideTTL bool) ([]string, []string, error) {
	names := make(map[string]struct{})
	users := make(map[string]struct{})
	var matchedTTL bool
	for _, role := range set {
		maxSessionTTL := role.GetOptions().MaxSessionTTL.Value()
		if overrideTTL || (ttl <= maxSessionTTL && maxSessionTTL != 0) {
			matchedTTL = true
			for _, name := range role.GetDatabaseNames(types.Allow) {
				names[name] = struct{}{}
			}
			for _, user := range role.GetDatabaseUsers(types.Allow) {
				users[user] = struct{}{}
			}
		}
	}
	for _, role := range set {
		for _, name := range role.GetDatabaseNames(types.Deny) {
			delete(names, name)
		}
		for _, user := range role.GetDatabaseUsers(types.Deny) {
			delete(users, user)
		}
	}
	if !matchedTTL {
		return nil, nil, trace.AccessDenied("this user cannot request database access for %v", ttl)
	}
	if len(names) == 0 && len(users) == 0 {
		return nil, nil, trace.NotFound("this user cannot request database access, has no assigned database names or users")
	}
	return utils.StringsSliceFromSet(names), utils.StringsSliceFromSet(users), nil
}

// CheckAWSRoleARNs returns a list of AWS role ARNs this role set is allowed to assume.
func (set RoleSet) CheckAWSRoleARNs(ttl time.Duration, overrideTTL bool) ([]string, error) {
	arns := make(map[string]struct{})
	var matchedTTL bool
	for _, role := range set {
		maxSessionTTL := role.GetOptions().MaxSessionTTL.Value()
		if overrideTTL || (ttl <= maxSessionTTL && maxSessionTTL != 0) {
			matchedTTL = true
			for _, arn := range role.GetAWSRoleARNs(types.Allow) {
				arns[arn] = struct{}{}
			}
		}
	}
	for _, role := range set {
		for _, arn := range role.GetAWSRoleARNs(types.Deny) {
			delete(arns, arn)
		}
	}
	if !matchedTTL {
		return nil, trace.AccessDenied("this user cannot request AWS management console access for %v", ttl)
	}
	if len(arns) == 0 {
		return nil, trace.NotFound("this user cannot request AWS management console, has no assigned role ARNs")
	}
	return utils.StringsSliceFromSet(arns), nil
}

// CheckLoginDuration checks if role set can login up to given duration and
// returns a combined list of allowed logins.
func (set RoleSet) CheckLoginDuration(ttl time.Duration) ([]string, error) {
	logins, matchedTTL := set.GetLoginsForTTL(ttl)
	if !matchedTTL {
		return nil, trace.AccessDenied("this user cannot request a certificate for %v", ttl)
	}

	if len(logins) == 0 && !set.hasPossibleLogins() {
		// user was deliberately configured to have no login capability,
		// but ssh certificates must contain at least one valid principal.
		// we add a single distinctive value which should be unique, and
		// will never be a valid unix login (due to leading '-').
		logins = []string{"-teleport-nologin-" + uuid.New()}
	}

	if len(logins) == 0 {
		return nil, trace.AccessDenied("this user cannot create SSH sessions, has no allowed logins")
	}

	return logins, nil
}

// GetLoginsForTTL collects all logins that are valid for the given TTL.  The matchedTTL
// value indicates whether the TTL is within scope of *any* role.  This helps to distinguish
// between TTLs which are categorically invalid, and TTLs which are theoretically valid
// but happen to grant no logins.
func (set RoleSet) GetLoginsForTTL(ttl time.Duration) (logins []string, matchedTTL bool) {
	for _, role := range set {
		maxSessionTTL := role.GetOptions().MaxSessionTTL.Value()
		if ttl <= maxSessionTTL && maxSessionTTL != 0 {
			matchedTTL = true
			logins = append(logins, role.GetLogins(types.Allow)...)
		}
	}
	return apiutils.Deduplicate(logins), matchedTTL
}

// CheckAccessToRemoteCluster checks if a role has access to remote cluster. Deny rules are
// checked first then allow rules. Access to a cluster is determined by
// namespaces, labels, and logins.
func (set RoleSet) CheckAccessToRemoteCluster(rc types.RemoteCluster) error {
	if len(set) == 0 {
		return trace.AccessDenied("access to cluster denied")
	}

	// Note: logging in this function only happens in debug mode, this is because
	// adding logging to this function (which is called on every server returned
	// by GetRemoteClusters) can slow down this function by 50x for large clusters!
	isDebugEnabled, debugf := rbacDebugLogger()

	rcLabels := rc.GetMetadata().Labels

	// For backwards compatibility, if there is no role in the set with labels and the cluster
	// has no labels, assume that the role set has access to the cluster.
	usesLabels := false
	for _, role := range set {
		if len(role.GetClusterLabels(types.Allow)) != 0 || len(role.GetClusterLabels(types.Deny)) != 0 {
			usesLabels = true
			break
		}
	}

	if usesLabels == false && len(rcLabels) == 0 {
		debugf("Grant access to cluster %v - no role in %v uses cluster labels and the cluster is not labeled.",
			rc.GetName(), set.RoleNames())
		return nil
	}

	// Check deny rules first: a single matching label from
	// the deny role set prohibits access.
	var errs []error
	for _, role := range set {
		matchLabels, labelsMessage, err := MatchLabels(role.GetClusterLabels(types.Deny), rcLabels)
		if err != nil {
			return trace.Wrap(err)
		}
		if matchLabels {
			// This condition avoids formatting calls on large scale.
			debugf("Access to cluster %v denied, deny rule in %v matched; match(label=%v)",
				rc.GetName(), role.GetName(), labelsMessage)
			return trace.AccessDenied("access to cluster denied")
		}
	}

	// Check allow rules: label has to match in any role in the role set to be granted access.
	for _, role := range set {
		matchLabels, labelsMessage, err := MatchLabels(role.GetClusterLabels(types.Allow), rcLabels)
		debugf("Check access to role(%v) rc(%v, labels=%v) matchLabels=%v, msg=%v, err=%v allow=%v rcLabels=%v",
			role.GetName(), rc.GetName(), rcLabels, matchLabels, labelsMessage, err, role.GetClusterLabels(types.Allow), rcLabels)
		if err != nil {
			return trace.Wrap(err)
		}
		if matchLabels {
			return nil
		}
		if isDebugEnabled {
			deniedError := trace.AccessDenied("role=%v, match(label=%v)",
				role.GetName(), labelsMessage)
			errs = append(errs, deniedError)
		}
	}

	debugf("Access to cluster %v denied, no allow rule matched; %v", rc.GetName(), errs)
	return trace.AccessDenied("access to cluster denied")
}

func (set RoleSet) hasPossibleLogins() bool {
	for _, role := range set {
		if role.GetName() == constants.DefaultImplicitRole {
			continue
		}
		if len(role.GetLogins(types.Allow)) != 0 {
			return true
		}
	}
	return false
}

// AWSRoleARNMatcher matches a role against AWS role ARN.
type AWSRoleARNMatcher struct {
	RoleARN string
}

// Match matches database account name against provided role and condition.
func (m *AWSRoleARNMatcher) Match(role types.Role, condition types.RoleConditionType) (bool, error) {
	match, _ := MatchAWSRoleARN(role.GetAWSRoleARNs(condition), m.RoleARN)
	return match, nil
}

// String returns the matcher's string representation.
func (m *AWSRoleARNMatcher) String() string {
	return fmt.Sprintf("AWSRoleARNMatcher(RoleARN=%v)", m.RoleARN)
}

// CanImpersonateSomeone returns true if this checker has any impersonation rules
func (set RoleSet) CanImpersonateSomeone() bool {
	for _, role := range set {
		cond := role.GetImpersonateConditions(types.Allow)
		if !cond.IsEmpty() {
			return true
		}
	}
	return false
}

// CheckImpersonate returns nil if this role set can impersonate
// a user and their roles, returns AccessDenied otherwise
// CheckImpersonate checks whether current user is allowed to impersonate
// users and roles
func (set RoleSet) CheckImpersonate(currentUser, impersonateUser types.User, impersonateRoles []types.Role) error {
	ctx := &impersonateContext{
		user:            currentUser,
		impersonateUser: impersonateUser,
	}
	whereParser, err := newImpersonateWhereParser(ctx)
	if err != nil {
		return trace.Wrap(err)
	}
	// check deny: a single match on a deny rule prohibits access
	for _, role := range set {
		cond := role.GetImpersonateConditions(types.Deny)
		matched, err := matchDenyImpersonateCondition(cond, impersonateUser, impersonateRoles)
		if err != nil {
			return trace.Wrap(err)
		}
		if matched {
			return trace.AccessDenied("access denied to '%s' to impersonate user '%s' and roles '%s'", currentUser.GetName(), impersonateUser.GetName(), roleNames(impersonateRoles))
		}
	}

	// check allow: if matches, allow to impersonate
	for _, role := range set {
		cond := role.GetImpersonateConditions(types.Allow)
		matched, err := matchAllowImpersonateCondition(ctx, whereParser, cond, impersonateUser, impersonateRoles)
		if err != nil {
			return trace.Wrap(err)
		}
		if matched {
			return nil
		}
	}

	return trace.AccessDenied("access denied to '%s' to impersonate user '%s' and roles '%s'", currentUser.GetName(), impersonateUser.GetName(), roleNames(impersonateRoles))
}

// LockingMode returns the locking mode to apply with this RoleSet.
func (set RoleSet) LockingMode(defaultMode constants.LockingMode) constants.LockingMode {
	mode := defaultMode
	for _, role := range set {
		options := role.GetOptions()
		if options.Lock == constants.LockingModeStrict {
			return constants.LockingModeStrict
		}
		if options.Lock != "" {
			mode = options.Lock
		}
	}
	return mode
}

func roleNames(roles []types.Role) string {
	out := make([]string, len(roles))
	for i := range roles {
		out[i] = roles[i].GetName()
	}
	return strings.Join(out, ", ")
}

// matchAllowImpersonateCondition matches impersonate condition,
// both user, role and where condition has to match
func matchAllowImpersonateCondition(ctx *impersonateContext, whereParser predicate.Parser, cond types.ImpersonateConditions, impersonateUser types.User, impersonateRoles []types.Role) (bool, error) {
	// an empty set matches nothing
	if len(cond.Users) == 0 && len(cond.Roles) == 0 {
		return false, nil
	}
	// should specify both roles and users, this condition is also verified on the role level
	if len(cond.Users) == 0 || len(cond.Roles) == 0 {
		return false, trace.BadParameter("the system does not support empty roles and users")
	}

	anyUser, err := parse.NewAnyMatcher(cond.Users)
	if err != nil {
		return false, trace.Wrap(err)
	}

	if !anyUser.Match(impersonateUser.GetName()) {
		return false, nil
	}

	anyRole, err := parse.NewAnyMatcher(cond.Roles)
	if err != nil {
		return false, trace.Wrap(err)
	}

	for _, impersonateRole := range impersonateRoles {
		if !anyRole.Match(impersonateRole.GetName()) {
			return false, nil
		}
		// TODO:
		// This set impersonateRole inside the ctx that is in turn used inside whereParser
		// which is created in CheckImpersonate above but is being used right below.
		// This is unfortunate interface of the parser, instead
		// parser should accept additional context as a first argument.
		ctx.impersonateRole = impersonateRole
		match, err := matchesImpersonateWhere(cond, whereParser)
		if err != nil {
			return false, trace.Wrap(err)
		}
		if !match {
			return false, nil
		}
	}

	return true, nil
}

// matchDenyImpersonateCondition matches impersonate condition,
// greedy is used for deny type rules, where any user or role can match
func matchDenyImpersonateCondition(cond types.ImpersonateConditions, impersonateUser types.User, impersonateRoles []types.Role) (bool, error) {
	// an empty set matches nothing
	if len(cond.Users) == 0 && len(cond.Roles) == 0 {
		return false, nil
	}
	// should specify both roles and users, this condition is also verified on the role level
	if len(cond.Users) == 0 || len(cond.Roles) == 0 {
		return false, trace.BadParameter("the system does not support empty roles and users")
	}

	anyUser, err := parse.NewAnyMatcher(cond.Users)
	if err != nil {
		return false, trace.Wrap(err)
	}

	if anyUser.Match(impersonateUser.GetName()) {
		return true, nil
	}

	anyRole, err := parse.NewAnyMatcher(cond.Roles)
	if err != nil {
		return false, trace.Wrap(err)
	}

	for _, impersonateRole := range impersonateRoles {
		if anyRole.Match(impersonateRole.GetName()) {
			return true, nil
		}
	}

	return false, nil
}

// RoleMatcher defines an interface for a generic role matcher.
type RoleMatcher interface {
	Match(types.Role, types.RoleConditionType) (bool, error)
}

// RoleMatchers defines a list of matchers.
type RoleMatchers []RoleMatcher

// MatchAll returns true if all matchers in the set match.
func (m RoleMatchers) MatchAll(role types.Role, condition types.RoleConditionType) (bool, error) {
	for _, matcher := range m {
		match, err := matcher.Match(role, condition)
		if err != nil {
			return false, trace.Wrap(err)
		}
		if !match {
			return false, nil
		}
	}
	return true, nil
}

// MatchAny returns true if at least one of the matchers in the set matches.
//
// If the result is true, returns matcher that matched.
func (m RoleMatchers) MatchAny(role types.Role, condition types.RoleConditionType) (bool, RoleMatcher, error) {
	for _, matcher := range m {
		match, err := matcher.Match(role, condition)
		if err != nil {
			return false, nil, trace.Wrap(err)
		}
		if match {
			return true, matcher, nil
		}
	}
	return false, nil, nil
}

// DatabaseUserMatcher matches a role against database account name.
type DatabaseUserMatcher struct {
	User string
}

// Match matches database account name against provided role and condition.
func (m *DatabaseUserMatcher) Match(role types.Role, condition types.RoleConditionType) (bool, error) {
	match, _ := MatchDatabaseUser(role.GetDatabaseUsers(condition), m.User)
	return match, nil
}

// String returns the matcher's string representation.
func (m *DatabaseUserMatcher) String() string {
	return fmt.Sprintf("DatabaseUserMatcher(User=%v)", m.User)
}

// DatabaseNameMatcher matches a role against database name.
type DatabaseNameMatcher struct {
	Name string
}

// Match matches database name against provided role and condition.
func (m *DatabaseNameMatcher) Match(role types.Role, condition types.RoleConditionType) (bool, error) {
	match, _ := MatchDatabaseName(role.GetDatabaseNames(condition), m.Name)
	return match, nil
}

// String returns the matcher's string representation.
func (m *DatabaseNameMatcher) String() string {
	return fmt.Sprintf("DatabaseNameMatcher(Name=%v)", m.Name)
}

type loginMatcher struct {
	login string
}

// NewLoginMatcher creates a RoleMatcher that checks whether the role's logins
// match the specified condition.
func NewLoginMatcher(login string) RoleMatcher {
	return &loginMatcher{login: login}
}

// Match matches a login against a role.
func (l *loginMatcher) Match(role types.Role, typ types.RoleConditionType) (bool, error) {
	logins := role.GetLogins(typ)
	for _, login := range logins {
		if l.login == login {
			return true, nil
		}
	}
	return false, nil
}

// AccessCheckable is the subset of types.Resource required for the RBAC checks.
type AccessCheckable interface {
	GetKind() string
	GetName() string
	GetMetadata() types.Metadata
	GetAllLabels() map[string]string
}

// rbacDebugLogger creates a debug logger for Teleport's RBAC component.
// It also returns a flag indicating whether debug logging is enabled,
// allowing the RBAC system to generate more verbose errors in debug mode.
func rbacDebugLogger() (debugEnabled bool, debugf func(format string, args ...interface{})) {
	isDebugEnabled := log.IsLevelEnabled(log.DebugLevel)
	log := log.WithField(trace.Component, teleport.ComponentRBAC)
	return isDebugEnabled, log.Debugf
}

// CheckAccess checks if this role set has access to a particular resource,
// optionally matching the resource's labels.
func (set RoleSet) CheckAccess(r AccessCheckable, mfa AccessMFAParams, matchers ...RoleMatcher) error {
	// Note: logging in this function only happens in debug mode. This is because
	// adding logging to this function (which is called on every resource returned
	// by the backend) can slow down this function by 50x for large clusters!
	isDebugEnabled, debugf := rbacDebugLogger()

	if mfa.AlwaysRequired && !mfa.Verified {
		debugf("Access to %v %q denied, cluster requires per-session MFA", r.GetKind(), r.GetName())
		return ErrSessionMFARequired
	}

	namespace := types.ProcessNamespace(r.GetMetadata().Namespace)
	allLabels := r.GetAllLabels()

	var getRoleLabels func(types.Role, types.RoleConditionType) types.Labels
	switch r.GetKind() {
	case types.KindDatabase:
		getRoleLabels = types.Role.GetDatabaseLabels
	case types.KindApp:
		getRoleLabels = types.Role.GetAppLabels
	case types.KindNode:
		getRoleLabels = types.Role.GetNodeLabels
	case types.KindKubernetesCluster:
		getRoleLabels = types.Role.GetKubernetesLabels
	default:
		return trace.BadParameter("cannot match labels for kind %v", r.GetKind())
	}

	// Check deny rules.
	for _, role := range set {
		matchNamespace, namespaceMessage := MatchNamespace(role.GetNamespaces(types.Deny), namespace)
		if !matchNamespace {
			continue
		}

		matchLabels, labelsMessage, err := MatchLabels(getRoleLabels(role, types.Deny), allLabels)
		if err != nil {
			return trace.Wrap(err)
		}
		if matchLabels {
			debugf("Access to %v %q denied, deny rule in role %q matched; match(namespace=%v, label=%v)",
				r.GetKind(), r.GetName(), role.GetName(), namespaceMessage, labelsMessage)
			return trace.AccessDenied("access to %v denied", r.GetKind())
		}

		// Deny rules are greedy on purpose. They will always match if
		// at least one of the matchers returns true.
		matchMatchers, matchersMessage, err := RoleMatchers(matchers).MatchAny(role, types.Deny)
		if err != nil {
			return trace.Wrap(err)
		}
		if matchMatchers {
			debugf("Access to %v %q denied, deny rule in role %q matched; match(matcher=%v)",
				r.GetKind(), r.GetName(), role.GetName(), matchersMessage)
			return trace.AccessDenied("access to %v denied", r.GetKind())
		}
	}

	var errs []error
	allowed := false
	// Check allow rules.
	for _, role := range set {
		matchNamespace, namespaceMessage := MatchNamespace(role.GetNamespaces(types.Allow), namespace)
		if !matchNamespace {
			if isDebugEnabled {
				errs = append(errs, trace.AccessDenied("role=%v, match(namespace=%v)",
					role.GetName(), namespaceMessage))
			}
			continue
		}

		matchLabels, labelsMessage, err := MatchLabels(getRoleLabels(role, types.Allow), allLabels)
		if err != nil {
			return trace.Wrap(err)
		}
		if !matchLabels {
			if isDebugEnabled {
				errs = append(errs, trace.AccessDenied("role=%v, match(label=%v)",
					role.GetName(), labelsMessage))
			}
			continue
		}

		// Allow rules are not greedy. They will match only if all of the
		// matchers return true.
		matchMatchers, err := RoleMatchers(matchers).MatchAll(role, types.Allow)
		if err != nil {
			return trace.Wrap(err)
		}
		if !matchMatchers {
			if isDebugEnabled {
				errs = append(errs, fmt.Errorf("role=%v, match(matchers=%v)",
					role.GetName(), err))
			}
			continue
		}

		// if we've reached this point, namespace, labels, and matchers all match.
		// if MFA is verified, we're done.
		if mfa.Verified {
			return nil
		}
		// if MFA is not verified and we require session MFA, deny access
		if role.GetOptions().RequireSessionMFA {
			debugf("Access to %v %q denied, role %q requires per-session MFA",
				r.GetKind(), r.GetName(), role.GetName())
			return ErrSessionMFARequired
		}

		// Check all remaining roles, even if we found a match.
		// RequireSessionMFA should be enforced when at least one role has
		// it.
		allowed = true
		debugf("Access to %v %q granted, allow rule in role %q matched.",
			r.GetKind(), r.GetName(), role.GetName())
	}

	if allowed {
		return nil
	}

	debugf("Access to %v %q denied, no allow rule matched; %v", r.GetKind(), r.GetName(), errs)
	return trace.AccessDenied("access to %v denied", r.GetKind())
}

// CanForwardAgents returns true if role set allows forwarding agents.
func (set RoleSet) CanForwardAgents() bool {
	for _, role := range set {
		if role.GetOptions().ForwardAgent.Value() {
			return true
		}
	}
	return false
}

// CanPortForward returns true if a role in the RoleSet allows port forwarding.
func (set RoleSet) CanPortForward() bool {
	for _, role := range set {
		if types.BoolDefaultTrue(role.GetOptions().PortForwarding) {
			return true
		}
	}
	return false
}

// MaybeCanReviewRequests attempts to guess if this RoleSet belongs
// to a user who should be submitting access reviews.  Because not all rolesets
// are derived from statically assigned roles, this may return false positives.
func (set RoleSet) MaybeCanReviewRequests() bool {
	for _, role := range set {
		if !role.GetAccessReviewConditions(types.Allow).IsZero() {
			// at least one nonzero allow directive exists for
			// review submission.
			return true
		}
	}
	return false
}

// PermitX11Forwarding returns true if this RoleSet allows X11 Forwarding.
func (set RoleSet) PermitX11Forwarding() bool {
	for _, role := range set {
		if role.GetOptions().PermitX11Forwarding.Value() {
			return true
		}
	}
	return false
}

// CertificateFormat returns the most permissive certificate format in a
// RoleSet.
func (set RoleSet) CertificateFormat() string {
	var formats []string

	for _, role := range set {
		// get the certificate format for each individual role. if a role does not
		// have a certificate format (like implicit roles) skip over it
		certificateFormat := role.GetOptions().CertificateFormat
		if certificateFormat == "" {
			continue
		}

		formats = append(formats, certificateFormat)
	}

	// if no formats were found, return standard
	if len(formats) == 0 {
		return constants.CertificateFormatStandard
	}

	// sort the slice so the most permissive is the first element
	sort.Slice(formats, func(i, j int) bool {
		return certificatePriority(formats[i]) < certificatePriority(formats[j])
	})

	return formats[0]
}

// EnhancedRecordingSet returns the set of enhanced session recording
// events to capture for thi role set.
func (set RoleSet) EnhancedRecordingSet() map[string]bool {
	m := make(map[string]bool)

	// Loop over all roles and create a set of all options.
	for _, role := range set {
		for _, opt := range role.GetOptions().BPF {
			m[opt] = true
		}
	}

	return m
}

// certificatePriority returns the priority of the certificate format. The
// most permissive has lowest value.
func certificatePriority(s string) int {
	switch s {
	case teleport.CertificateFormatOldSSH:
		return 0
	case constants.CertificateFormatStandard:
		return 1
	default:
		return 2
	}
}

// CheckAgentForward checks if the role can request to forward the SSH agent
// for this user.
func (set RoleSet) CheckAgentForward(login string) error {
	// check if we have permission to login and forward agent. we don't check
	// for deny rules because if you can't forward an agent if you can't login
	// in the first place.
	for _, role := range set {
		for _, l := range role.GetLogins(types.Allow) {
			if role.GetOptions().ForwardAgent.Value() && l == login {
				return nil
			}
		}
	}
	return trace.AccessDenied("%v can not forward agent for %v", set, login)
}

func (set RoleSet) String() string {
	if len(set) == 0 {
		return "user without assigned roles"
	}
	roleNames := make([]string, len(set))
	for i, role := range set {
		roleNames[i] = role.GetName()
	}
	return fmt.Sprintf("roles %v", strings.Join(roleNames, ","))
}

// CheckAccessToRule checks if the RoleSet provides access in the given
// namespace to the specified resource and verb.
// silent controls whether the access violations are logged.
func (set RoleSet) CheckAccessToRule(ctx RuleContext, namespace string, resource string, verb string, silent bool) error {
	whereParser, err := NewWhereParser(ctx)
	if err != nil {
		return trace.Wrap(err)
	}
	actionsParser, err := NewActionsParser(ctx)
	if err != nil {
		return trace.Wrap(err)
	}
	// check deny: a single match on a deny rule prohibits access
	for _, role := range set {
		matchNamespace, _ := MatchNamespace(role.GetNamespaces(types.Deny), types.ProcessNamespace(namespace))
		if matchNamespace {
			matched, err := MakeRuleSet(role.GetRules(types.Deny)).Match(whereParser, actionsParser, resource, verb)
			if err != nil {
				return trace.Wrap(err)
			}
			if matched {
				if !silent {
					log.WithFields(log.Fields{
						trace.Component: teleport.ComponentRBAC,
					}).Infof("Access to %v %v in namespace %v denied to %v: deny rule matched.",
						verb, resource, namespace, role.GetName())
				}
				return trace.AccessDenied("access denied to perform action %q on %q", verb, resource)
			}
		}
	}

	// check allow: if rule matches, grant access to resource
	for _, role := range set {
		matchNamespace, _ := MatchNamespace(role.GetNamespaces(types.Allow), types.ProcessNamespace(namespace))
		if matchNamespace {
			match, err := MakeRuleSet(role.GetRules(types.Allow)).Match(whereParser, actionsParser, resource, verb)
			if err != nil {
				return trace.Wrap(err)
			}
			if match {
				return nil
			}
		}
	}

	if !silent {
		log.WithFields(log.Fields{
			trace.Component: teleport.ComponentRBAC,
		}).Infof("Access to %v %v in namespace %v denied to %v: no allow rule matched.",
			verb, resource, namespace, set)
	}
	return trace.AccessDenied("access denied to perform action %q on %q", verb, resource)
}

<<<<<<< HEAD
// ExtractConditionForIdentifier returns a restrictive filter expression
// for list queries based on the rules' `where` conditions.
func (set RoleSet) ExtractConditionForIdentifier(ctx RuleContext, namespace, resource, verb, identifier string) (*types.WhereExpr, error) {
	parser, err := newParserForIdentifierSubcondition(ctx, identifier)
	if err != nil {
		return nil, trace.Wrap(err)
	}
	parseWhere := func(rule types.Rule) (types.WhereExpr, error) {
		out, err := parser.Parse(rule.Where)
		if err != nil {
			return types.WhereExpr{}, trace.Wrap(err)
		}
		expr, ok := out.(types.WhereExpr)
		if !ok {
			return types.WhereExpr{}, trace.BadParameter("invalid type %T when extracting identifier subcondition from %q", out, rule.Where)
		}
		return expr, nil
	}

	// Gather identifier-related subconditions from the deny rules
	// and concatenate their negations by AND.
	var denyCond *types.WhereExpr
	for _, role := range set {
		matchNamespace, _ := MatchNamespace(role.GetNamespaces(Deny), types.ProcessNamespace(namespace))
		if !matchNamespace {
			continue
		}
		rules := MakeRuleSet(role.GetRules(Deny))
		for _, rule := range rules[resource] {
			expr, err := parseWhere(rule)
			if err != nil {
				return nil, trace.Wrap(err)
			}
			if b, ok := expr.Literal.(bool); ok {
				if b {
					return nil, trace.AccessDenied("access denied to perform action %q on %q", verb, resource)
				}
				continue
			}
			negated := types.WhereExpr{Not: &expr}
			if denyCond == nil {
				denyCond = &negated
			} else {
				denyCond = &types.WhereExpr{And: types.WhereExpr2{L: denyCond, R: &negated}}
			}
		}
	}

	// Gather identifier-related subconditions from the allow rules
	// and concatenate by OR.
	var allowCond *types.WhereExpr
	for _, role := range set {
		matchNamespace, _ := MatchNamespace(role.GetNamespaces(Allow), types.ProcessNamespace(namespace))
		if !matchNamespace {
			continue
		}
		rules := MakeRuleSet(role.GetRules(Allow))
		for _, rule := range rules[resource] {
			expr, err := parseWhere(rule)
			if err != nil {
				return nil, trace.Wrap(err)
			}
			if b, ok := expr.Literal.(bool); ok {
				if b {
					return nil, nil
				}
				continue
			}
			if allowCond == nil {
				allowCond = &expr
			} else {
				allowCond = &types.WhereExpr{Or: types.WhereExpr2{L: allowCond, R: &expr}}
			}
		}
	}

	if denyCond == nil {
		if allowCond == nil {
			return nil, trace.AccessDenied("access denied to perform action %q on %q", verb, resource)
		}
		return allowCond, nil
	}
	return &types.WhereExpr{And: types.WhereExpr2{L: denyCond, R: allowCond}}, nil
}

// AccessMFAParams contains MFA-related parameters for CheckAccessTo* methods.
=======
// AccessMFAParams contains MFA-related parameters for methods that check access.
>>>>>>> 40a5066f
type AccessMFAParams struct {
	// AlwaysRequired is set when MFA is required for all sessions, regardless
	// of per-role options.
	AlwaysRequired bool
	// Verified is set when MFA has been verified by the caller.
	Verified bool
}

// SortedRoles sorts roles by name
type SortedRoles []types.Role

// Len returns length of a role list
func (s SortedRoles) Len() int {
	return len(s)
}

// Less compares roles by name
func (s SortedRoles) Less(i, j int) bool {
	return s[i].GetName() < s[j].GetName()
}

// Swap swaps two roles in a list
func (s SortedRoles) Swap(i, j int) {
	s[i], s[j] = s[j], s[i]
}

// UnmarshalRole unmarshals the Role resource from JSON.
func UnmarshalRole(bytes []byte, opts ...MarshalOption) (types.Role, error) {
	var h types.ResourceHeader
	err := json.Unmarshal(bytes, &h)
	if err != nil {
		return nil, trace.Wrap(err)
	}

	cfg, err := CollectOptions(opts)
	if err != nil {
		return nil, trace.Wrap(err)
	}

	switch h.Version {
	case types.V4:
		// V4 roles are identical to V3 except for their defaults
		fallthrough
	case types.V3:
		var role types.RoleV4
		if err := utils.FastUnmarshal(bytes, &role); err != nil {
			return nil, trace.BadParameter(err.Error())
		}

		if err := ValidateRole(&role); err != nil {
			return nil, trace.Wrap(err)
		}

		if cfg.ID != 0 {
			role.SetResourceID(cfg.ID)
		}
		if !cfg.Expires.IsZero() {
			role.SetExpiry(cfg.Expires)
		}
		return &role, nil
	}

	return nil, trace.BadParameter("role version %q is not supported", h.Version)
}

// MarshalRole marshals the Role resource to JSON.
func MarshalRole(role types.Role, opts ...MarshalOption) ([]byte, error) {
	if err := ValidateRole(role); err != nil {
		return nil, trace.Wrap(err)
	}

	cfg, err := CollectOptions(opts)
	if err != nil {
		return nil, trace.Wrap(err)
	}

	switch role := role.(type) {
	case *types.RoleV4:
		if !cfg.PreserveResourceID {
			// avoid modifying the original object
			// to prevent unexpected data races
			copy := *role
			copy.SetResourceID(0)
			role = &copy
		}
		return utils.FastMarshal(role)
	default:
		return nil, trace.BadParameter("unrecognized role version %T", role)
	}
}

// DowngradeToV3 converts a V4 role to V3 so that it will be compatible with
// older instances. Makes a shallow copy if the conversion is necessary. The
// passed in role will not be mutated.
// DELETE IN 8.0.0
func DowngradeRoleToV3(r *types.RoleV4) (*types.RoleV4, error) {
	switch r.Version {
	case types.V3:
		return r, nil
	case types.V4:
		var downgraded types.RoleV4
		downgraded = *r
		downgraded.Version = types.V3

		// V3 roles will set the default labels to wildcard allow if they are
		// empty. To prevent this for roles which are created as V4 and
		// downgraded, set a placeholder label
		const labelKey = "__teleport_no_labels"
		labelVal := uuid.New()
		if len(r.Spec.Allow.NodeLabels) == 0 {
			downgraded.Spec.Allow.NodeLabels = types.Labels{labelKey: []string{labelVal}}
		}
		if len(r.Spec.Allow.AppLabels) == 0 {
			downgraded.Spec.Allow.AppLabels = types.Labels{labelKey: []string{labelVal}}
		}
		if len(r.Spec.Allow.KubernetesLabels) == 0 {
			downgraded.Spec.Allow.KubernetesLabels = types.Labels{labelKey: []string{labelVal}}
		}
		if len(r.Spec.Allow.DatabaseLabels) == 0 {
			downgraded.Spec.Allow.DatabaseLabels = types.Labels{labelKey: []string{labelVal}}
		}
		return &downgraded, nil
	default:
		return nil, trace.BadParameter("unrecognized role version %T", r.Version)
	}
}<|MERGE_RESOLUTION|>--- conflicted
+++ resolved
@@ -1945,7 +1945,6 @@
 	return trace.AccessDenied("access denied to perform action %q on %q", verb, resource)
 }
 
-<<<<<<< HEAD
 // ExtractConditionForIdentifier returns a restrictive filter expression
 // for list queries based on the rules' `where` conditions.
 func (set RoleSet) ExtractConditionForIdentifier(ctx RuleContext, namespace, resource, verb, identifier string) (*types.WhereExpr, error) {
@@ -2031,10 +2030,7 @@
 	return &types.WhereExpr{And: types.WhereExpr2{L: denyCond, R: allowCond}}, nil
 }
 
-// AccessMFAParams contains MFA-related parameters for CheckAccessTo* methods.
-=======
 // AccessMFAParams contains MFA-related parameters for methods that check access.
->>>>>>> 40a5066f
 type AccessMFAParams struct {
 	// AlwaysRequired is set when MFA is required for all sessions, regardless
 	// of per-role options.
